--- conflicted
+++ resolved
@@ -1,563 +1,268 @@
-<<<<<<< HEAD
-// tslint:disable
-
-export interface CreateMessageInput {
-  description: string;
-}
-
-// ====================================================
-// Documents
-// ====================================================
-
-export type GetMessagesVariables = {
-  tab: string;
-};
-
-export type GetMessagesQuery = {
-  __typename?: 'Query';
-
-  messages?: GetMessagesMessages[] | null;
-};
-
-export type GetMessagesMessages = {
-  __typename?: 'Message';
-
-  id: string;
-};
-
-export type CreateMessageVariables = {
-  args: CreateMessageInput;
-};
-
-export type CreateMessageMutation = {
-  __typename?: 'Mutation';
-
-  createMessage?: CreateMessageCreateMessage | null;
-};
-
-export type CreateMessageCreateMessage = {
-  __typename?: 'Message';
-
-  id: string;
-};
-
-export type DeclineVariables = {
-  id: string;
-  reason: string;
-};
-
-export type DeclineMutation = {
-  __typename?: 'Mutation';
-
-  decline?: DeclineDecline | null;
-};
-
-export type DeclineDecline = {
-  __typename?: 'Message';
-
-  id: string;
-};
-
-export type ApproveVariables = {
-  id: string;
-};
-
-export type ApproveMutation = {
-  __typename?: 'Mutation';
-
-  approve?: ApproveApprove | null;
-};
-
-export type ApproveApprove = {
-  __typename?: 'Message';
-
-  id: string;
-};
-
-export type EscalateVariables = {
-  id: string;
-};
-
-export type EscalateMutation = {
-  __typename?: 'Mutation';
-
-  escalate?: EscalateEscalate | null;
-};
-
-export type EscalateEscalate = {
-  __typename?: 'Message';
-
-  id: string;
-};
-
-import * as ReactApollo from 'react-apollo';
-import * as React from 'react';
-
-import gql from 'graphql-tag';
-
-// ====================================================
-// Components
-// ====================================================
-
-export const GetMessagesDocument = gql`
-  query GetMessages($tab: String!) {
-    messages(tab: $tab) {
-      id
-    }
-  }
-`;
-export class GetMessagesComponent extends React.Component<
-  Partial<ReactApollo.QueryProps<GetMessagesQuery, GetMessagesVariables>>
-> {
-  render() {
-    return (
-      <ReactApollo.Query<GetMessagesQuery, GetMessagesVariables>
-        query={GetMessagesDocument}
-        {...(this as any)['props'] as any}
-      />
-    );
-  }
-}
-export type GetMessagesProps = Partial<ReactApollo.DataProps<GetMessagesQuery, GetMessagesVariables>>;
-export function GetMessagesHOC<TProps>(
-  operationOptions:
-    | ReactApollo.OperationOption<TProps, GetMessagesQuery, GetMessagesVariables, GetMessagesProps>
-    | undefined
-) {
-  return ReactApollo.graphql<TProps, GetMessagesQuery, GetMessagesVariables>(GetMessagesDocument, operationOptions);
-}
-export const CreateMessageDocument = gql`
-  mutation CreateMessage($args: CreateMessageInput!) {
-    createMessage(args: $args) {
-      id
-    }
-  }
-`;
-export class CreateMessageComponent extends React.Component<
-  Partial<ReactApollo.MutationProps<CreateMessageMutation, CreateMessageVariables>>
-> {
-  render() {
-    return (
-      <ReactApollo.Mutation<CreateMessageMutation, CreateMessageVariables>
-        mutation={CreateMessageDocument}
-        {...(this as any)['props'] as any}
-      />
-    );
-  }
-}
-export type CreateMessageProps = Partial<ReactApollo.MutateProps<CreateMessageMutation, CreateMessageVariables>>;
-export type CreateMessageMutationFn = ReactApollo.MutationFn<CreateMessageMutation, CreateMessageVariables>;
-export function CreateMessageHOC<TProps>(
-  operationOptions:
-    | ReactApollo.OperationOption<TProps, CreateMessageMutation, CreateMessageVariables, CreateMessageProps>
-    | undefined
-) {
-  return ReactApollo.graphql<TProps, CreateMessageMutation, CreateMessageVariables>(
-    CreateMessageDocument,
-    operationOptions
-  );
-}
-export const DeclineDocument = gql`
-  mutation Decline($id: ID!, $reason: String!) {
-    decline(id: $id, reason: $reason) {
-      id
-    }
-  }
-`;
-export class DeclineComponent extends React.Component<
-  Partial<ReactApollo.MutationProps<DeclineMutation, DeclineVariables>>
-> {
-  render() {
-    return (
-      <ReactApollo.Mutation<DeclineMutation, DeclineVariables>
-        mutation={DeclineDocument}
-        {...(this as any)['props'] as any}
-      />
-    );
-  }
-}
-export type DeclineProps = Partial<ReactApollo.MutateProps<DeclineMutation, DeclineVariables>>;
-export type DeclineMutationFn = ReactApollo.MutationFn<DeclineMutation, DeclineVariables>;
-export function DeclineHOC<TProps>(
-  operationOptions: ReactApollo.OperationOption<TProps, DeclineMutation, DeclineVariables, DeclineProps> | undefined
-) {
-  return ReactApollo.graphql<TProps, DeclineMutation, DeclineVariables>(DeclineDocument, operationOptions);
-}
-export const ApproveDocument = gql`
-  mutation Approve($id: ID!) {
-    approve(id: $id) {
-      id
-    }
-  }
-`;
-export class ApproveComponent extends React.Component<
-  Partial<ReactApollo.MutationProps<ApproveMutation, ApproveVariables>>
-> {
-  render() {
-    return (
-      <ReactApollo.Mutation<ApproveMutation, ApproveVariables>
-        mutation={ApproveDocument}
-        {...(this as any)['props'] as any}
-      />
-    );
-  }
-}
-export type ApproveProps = Partial<ReactApollo.MutateProps<ApproveMutation, ApproveVariables>>;
-export type ApproveMutationFn = ReactApollo.MutationFn<ApproveMutation, ApproveVariables>;
-export function ApproveHOC<TProps>(
-  operationOptions: ReactApollo.OperationOption<TProps, ApproveMutation, ApproveVariables, ApproveProps> | undefined
-) {
-  return ReactApollo.graphql<TProps, ApproveMutation, ApproveVariables>(ApproveDocument, operationOptions);
-}
-export const EscalateDocument = gql`
-  mutation Escalate($id: ID!) {
-    escalate(id: $id) {
-      id
-    }
-  }
-`;
-export class EscalateComponent extends React.Component<
-  Partial<ReactApollo.MutationProps<EscalateMutation, EscalateVariables>>
-> {
-  render() {
-    return (
-      <ReactApollo.Mutation<EscalateMutation, EscalateVariables>
-        mutation={EscalateDocument}
-        {...(this as any)['props'] as any}
-      />
-    );
-  }
-}
-export type EscalateProps = Partial<ReactApollo.MutateProps<EscalateMutation, EscalateVariables>>;
-export type EscalateMutationFn = ReactApollo.MutationFn<EscalateMutation, EscalateVariables>;
-export function EscalateHOC<TProps>(
-  operationOptions: ReactApollo.OperationOption<TProps, EscalateMutation, EscalateVariables, EscalateProps> | undefined
-) {
-  return ReactApollo.graphql<TProps, EscalateMutation, EscalateVariables>(EscalateDocument, operationOptions);
-}
-=======
-/* tslint:disable */
-
-// ====================================================
-// START: Typescript template
-// ====================================================
-
-// ====================================================
-// Types
-// ====================================================
-
-export interface Query {
-  messages?: Message[] | null;
-}
-
-export interface Message {
-  id: string;
-}
-
-export interface Mutation {
-  createMessage?: Message | null;
-
-  approve?: Message | null;
-
-  decline?: Message | null;
-
-  escalate?: Message | null;
-}
-
-// ====================================================
-// InputTypes
-// ====================================================
-
-export interface CreateMessageInput {
-  description: string;
-}
-
-// ====================================================
-// Arguments
-// ====================================================
-
-export interface MessagesQueryArgs {
-  tab: string;
-}
-export interface CreateMessageMutationArgs {
-  args: CreateMessageInput;
-}
-export interface ApproveMutationArgs {
-  id: string;
-}
-export interface DeclineMutationArgs {
-  id: string;
-
-  reason: string;
-}
-export interface EscalateMutationArgs {
-  id: string;
-}
-
-// ====================================================
-// END: Typescript template
-// ====================================================
-
-// ====================================================
-// Documents
-// ====================================================
-
-export type GetMessagesVariables = {
-  tab: string;
-};
-
-export type GetMessagesQuery = {
-  __typename?: 'Query';
-
-  messages?: GetMessagesMessages[] | null;
-};
-
-export type GetMessagesMessages = {
-  __typename?: 'Message';
-
-  id: string;
-};
-
-export type CreateMessageVariables = {
-  args: CreateMessageInput;
-};
-
-export type CreateMessageMutation = {
-  __typename?: 'Mutation';
-
-  createMessage?: CreateMessageCreateMessage | null;
-};
-
-export type CreateMessageCreateMessage = {
-  __typename?: 'Message';
-
-  id: string;
-};
-
-export type DeclineVariables = {
-  id: string;
-  reason: string;
-};
-
-export type DeclineMutation = {
-  __typename?: 'Mutation';
-
-  decline?: DeclineDecline | null;
-};
-
-export type DeclineDecline = {
-  __typename?: 'Message';
-
-  id: string;
-};
-
-export type ApproveVariables = {
-  id: string;
-};
-
-export type ApproveMutation = {
-  __typename?: 'Mutation';
-
-  approve?: ApproveApprove | null;
-};
-
-export type ApproveApprove = {
-  __typename?: 'Message';
-
-  id: string;
-};
-
-export type EscalateVariables = {
-  id: string;
-};
-
-export type EscalateMutation = {
-  __typename?: 'Mutation';
-
-  escalate?: EscalateEscalate | null;
-};
-
-export type EscalateEscalate = {
-  __typename?: 'Message';
-
-  id: string;
-};
-
-import * as ReactApollo from 'react-apollo';
-import * as React from 'react';
-
-import gql from 'graphql-tag';
-
-// ====================================================
-// Components
-// ====================================================
-
-export const GetMessagesDocument = gql`
-  query GetMessages($tab: String!) {
-    messages(tab: $tab) {
-      id
-    }
-  }
-`;
-export class GetMessagesComponent extends React.Component<
-  Partial<ReactApollo.QueryProps<GetMessagesQuery, GetMessagesVariables>>
-> {
-  render() {
-    return (
-      <ReactApollo.Query<GetMessagesQuery, GetMessagesVariables>
-        query={GetMessagesDocument}
-        {...(this as any)['props'] as any}
-      />
-    );
-  }
-}
-export type GetMessagesProps<TChildProps = any> = Partial<
-  ReactApollo.DataProps<GetMessagesQuery, GetMessagesVariables>
-> &
-  TChildProps;
-export function GetMessagesHOC<TProps, TChildProps = any>(
-  operationOptions:
-    | ReactApollo.OperationOption<TProps, GetMessagesQuery, GetMessagesVariables, GetMessagesProps<TChildProps>>
-    | undefined
-) {
-  return ReactApollo.graphql<TProps, GetMessagesQuery, GetMessagesVariables, GetMessagesProps<TChildProps>>(
-    GetMessagesDocument,
-    operationOptions
-  );
-}
-export const CreateMessageDocument = gql`
-  mutation CreateMessage($args: CreateMessageInput!) {
-    createMessage(args: $args) {
-      id
-    }
-  }
-`;
-export class CreateMessageComponent extends React.Component<
-  Partial<ReactApollo.MutationProps<CreateMessageMutation, CreateMessageVariables>>
-> {
-  render() {
-    return (
-      <ReactApollo.Mutation<CreateMessageMutation, CreateMessageVariables>
-        mutation={CreateMessageDocument}
-        {...(this as any)['props'] as any}
-      />
-    );
-  }
-}
-export type CreateMessageProps<TChildProps = any> = Partial<
-  ReactApollo.MutateProps<CreateMessageMutation, CreateMessageVariables>
-> &
-  TChildProps;
-export type CreateMessageMutationFn = ReactApollo.MutationFn<CreateMessageMutation, CreateMessageVariables>;
-export function CreateMessageHOC<TProps, TChildProps = any>(
-  operationOptions:
-    | ReactApollo.OperationOption<
-        TProps,
-        CreateMessageMutation,
-        CreateMessageVariables,
-        CreateMessageProps<TChildProps>
-      >
-    | undefined
-) {
-  return ReactApollo.graphql<TProps, CreateMessageMutation, CreateMessageVariables, CreateMessageProps<TChildProps>>(
-    CreateMessageDocument,
-    operationOptions
-  );
-}
-export const DeclineDocument = gql`
-  mutation Decline($id: ID!, $reason: String!) {
-    decline(id: $id, reason: $reason) {
-      id
-    }
-  }
-`;
-export class DeclineComponent extends React.Component<
-  Partial<ReactApollo.MutationProps<DeclineMutation, DeclineVariables>>
-> {
-  render() {
-    return (
-      <ReactApollo.Mutation<DeclineMutation, DeclineVariables>
-        mutation={DeclineDocument}
-        {...(this as any)['props'] as any}
-      />
-    );
-  }
-}
-export type DeclineProps<TChildProps = any> = Partial<ReactApollo.MutateProps<DeclineMutation, DeclineVariables>> &
-  TChildProps;
-export type DeclineMutationFn = ReactApollo.MutationFn<DeclineMutation, DeclineVariables>;
-export function DeclineHOC<TProps, TChildProps = any>(
-  operationOptions:
-    | ReactApollo.OperationOption<TProps, DeclineMutation, DeclineVariables, DeclineProps<TChildProps>>
-    | undefined
-) {
-  return ReactApollo.graphql<TProps, DeclineMutation, DeclineVariables, DeclineProps<TChildProps>>(
-    DeclineDocument,
-    operationOptions
-  );
-}
-export const ApproveDocument = gql`
-  mutation Approve($id: ID!) {
-    approve(id: $id) {
-      id
-    }
-  }
-`;
-export class ApproveComponent extends React.Component<
-  Partial<ReactApollo.MutationProps<ApproveMutation, ApproveVariables>>
-> {
-  render() {
-    return (
-      <ReactApollo.Mutation<ApproveMutation, ApproveVariables>
-        mutation={ApproveDocument}
-        {...(this as any)['props'] as any}
-      />
-    );
-  }
-}
-export type ApproveProps<TChildProps = any> = Partial<ReactApollo.MutateProps<ApproveMutation, ApproveVariables>> &
-  TChildProps;
-export type ApproveMutationFn = ReactApollo.MutationFn<ApproveMutation, ApproveVariables>;
-export function ApproveHOC<TProps, TChildProps = any>(
-  operationOptions:
-    | ReactApollo.OperationOption<TProps, ApproveMutation, ApproveVariables, ApproveProps<TChildProps>>
-    | undefined
-) {
-  return ReactApollo.graphql<TProps, ApproveMutation, ApproveVariables, ApproveProps<TChildProps>>(
-    ApproveDocument,
-    operationOptions
-  );
-}
-export const EscalateDocument = gql`
-  mutation Escalate($id: ID!) {
-    escalate(id: $id) {
-      id
-    }
-  }
-`;
-export class EscalateComponent extends React.Component<
-  Partial<ReactApollo.MutationProps<EscalateMutation, EscalateVariables>>
-> {
-  render() {
-    return (
-      <ReactApollo.Mutation<EscalateMutation, EscalateVariables>
-        mutation={EscalateDocument}
-        {...(this as any)['props'] as any}
-      />
-    );
-  }
-}
-export type EscalateProps<TChildProps = any> = Partial<ReactApollo.MutateProps<EscalateMutation, EscalateVariables>> &
-  TChildProps;
-export type EscalateMutationFn = ReactApollo.MutationFn<EscalateMutation, EscalateVariables>;
-export function EscalateHOC<TProps, TChildProps = any>(
-  operationOptions:
-    | ReactApollo.OperationOption<TProps, EscalateMutation, EscalateVariables, EscalateProps<TChildProps>>
-    | undefined
-) {
-  return ReactApollo.graphql<TProps, EscalateMutation, EscalateVariables, EscalateProps<TChildProps>>(
-    EscalateDocument,
-    operationOptions
-  );
-}
->>>>>>> 7b52c5bd
+// tslint:disable
+
+export interface CreateMessageInput {
+  description: string;
+}
+
+// ====================================================
+// Documents
+// ====================================================
+
+export type GetMessagesVariables = {
+  tab: string;
+};
+
+export type GetMessagesQuery = {
+  __typename?: 'Query';
+
+  messages?: GetMessagesMessages[] | null;
+};
+
+export type GetMessagesMessages = {
+  __typename?: 'Message';
+
+  id: string;
+};
+
+export type CreateMessageVariables = {
+  args: CreateMessageInput;
+};
+
+export type CreateMessageMutation = {
+  __typename?: 'Mutation';
+
+  createMessage?: CreateMessageCreateMessage | null;
+};
+
+export type CreateMessageCreateMessage = {
+  __typename?: 'Message';
+
+  id: string;
+};
+
+export type DeclineVariables = {
+  id: string;
+  reason: string;
+};
+
+export type DeclineMutation = {
+  __typename?: 'Mutation';
+
+  decline?: DeclineDecline | null;
+};
+
+export type DeclineDecline = {
+  __typename?: 'Message';
+
+  id: string;
+};
+
+export type ApproveVariables = {
+  id: string;
+};
+
+export type ApproveMutation = {
+  __typename?: 'Mutation';
+
+  approve?: ApproveApprove | null;
+};
+
+export type ApproveApprove = {
+  __typename?: 'Message';
+
+  id: string;
+};
+
+export type EscalateVariables = {
+  id: string;
+};
+
+export type EscalateMutation = {
+  __typename?: 'Mutation';
+
+  escalate?: EscalateEscalate | null;
+};
+
+export type EscalateEscalate = {
+  __typename?: 'Message';
+
+  id: string;
+};
+
+import * as ReactApollo from 'react-apollo';
+import * as React from 'react';
+
+import gql from 'graphql-tag';
+
+// ====================================================
+// Components
+// ====================================================
+
+export const GetMessagesDocument = gql`
+  query GetMessages($tab: String!) {
+    messages(tab: $tab) {
+      id
+    }
+  }
+`;
+export class GetMessagesComponent extends React.Component<
+  Partial<ReactApollo.QueryProps<GetMessagesQuery, GetMessagesVariables>>
+> {
+  render() {
+    return (
+      <ReactApollo.Query<GetMessagesQuery, GetMessagesVariables>
+        query={GetMessagesDocument}
+        {...(this as any)['props'] as any}
+      />
+    );
+  }
+}
+export type GetMessagesProps<TChildProps = any> = Partial<
+  ReactApollo.DataProps<GetMessagesQuery, GetMessagesVariables>
+> &
+  TChildProps;
+export function GetMessagesHOC<TProps, TChildProps = any>(
+  operationOptions:
+    | ReactApollo.OperationOption<TProps, GetMessagesQuery, GetMessagesVariables, GetMessagesProps<TChildProps>>
+    | undefined
+) {
+  return ReactApollo.graphql<TProps, GetMessagesQuery, GetMessagesVariables, GetMessagesProps<TChildProps>>(
+    GetMessagesDocument,
+    operationOptions
+  );
+}
+export const CreateMessageDocument = gql`
+  mutation CreateMessage($args: CreateMessageInput!) {
+    createMessage(args: $args) {
+      id
+    }
+  }
+`;
+export class CreateMessageComponent extends React.Component<
+  Partial<ReactApollo.MutationProps<CreateMessageMutation, CreateMessageVariables>>
+> {
+  render() {
+    return (
+      <ReactApollo.Mutation<CreateMessageMutation, CreateMessageVariables>
+        mutation={CreateMessageDocument}
+        {...(this as any)['props'] as any}
+      />
+    );
+  }
+}
+export type CreateMessageProps<TChildProps = any> = Partial<
+  ReactApollo.MutateProps<CreateMessageMutation, CreateMessageVariables>
+> &
+  TChildProps;
+export type CreateMessageMutationFn = ReactApollo.MutationFn<CreateMessageMutation, CreateMessageVariables>;
+export function CreateMessageHOC<TProps, TChildProps = any>(
+  operationOptions:
+    | ReactApollo.OperationOption<
+        TProps,
+        CreateMessageMutation,
+        CreateMessageVariables,
+        CreateMessageProps<TChildProps>
+      >
+    | undefined
+) {
+  return ReactApollo.graphql<TProps, CreateMessageMutation, CreateMessageVariables, CreateMessageProps<TChildProps>>(
+    CreateMessageDocument,
+    operationOptions
+  );
+}
+export const DeclineDocument = gql`
+  mutation Decline($id: ID!, $reason: String!) {
+    decline(id: $id, reason: $reason) {
+      id
+    }
+  }
+`;
+export class DeclineComponent extends React.Component<
+  Partial<ReactApollo.MutationProps<DeclineMutation, DeclineVariables>>
+> {
+  render() {
+    return (
+      <ReactApollo.Mutation<DeclineMutation, DeclineVariables>
+        mutation={DeclineDocument}
+        {...(this as any)['props'] as any}
+      />
+    );
+  }
+}
+export type DeclineProps<TChildProps = any> = Partial<ReactApollo.MutateProps<DeclineMutation, DeclineVariables>> &
+  TChildProps;
+export type DeclineMutationFn = ReactApollo.MutationFn<DeclineMutation, DeclineVariables>;
+export function DeclineHOC<TProps, TChildProps = any>(
+  operationOptions:
+    | ReactApollo.OperationOption<TProps, DeclineMutation, DeclineVariables, DeclineProps<TChildProps>>
+    | undefined
+) {
+  return ReactApollo.graphql<TProps, DeclineMutation, DeclineVariables, DeclineProps<TChildProps>>(
+    DeclineDocument,
+    operationOptions
+  );
+}
+export const ApproveDocument = gql`
+  mutation Approve($id: ID!) {
+    approve(id: $id) {
+      id
+    }
+  }
+`;
+export class ApproveComponent extends React.Component<
+  Partial<ReactApollo.MutationProps<ApproveMutation, ApproveVariables>>
+> {
+  render() {
+    return (
+      <ReactApollo.Mutation<ApproveMutation, ApproveVariables>
+        mutation={ApproveDocument}
+        {...(this as any)['props'] as any}
+      />
+    );
+  }
+}
+export type ApproveProps<TChildProps = any> = Partial<ReactApollo.MutateProps<ApproveMutation, ApproveVariables>> &
+  TChildProps;
+export type ApproveMutationFn = ReactApollo.MutationFn<ApproveMutation, ApproveVariables>;
+export function ApproveHOC<TProps, TChildProps = any>(
+  operationOptions:
+    | ReactApollo.OperationOption<TProps, ApproveMutation, ApproveVariables, ApproveProps<TChildProps>>
+    | undefined
+) {
+  return ReactApollo.graphql<TProps, ApproveMutation, ApproveVariables, ApproveProps<TChildProps>>(
+    ApproveDocument,
+    operationOptions
+  );
+}
+export const EscalateDocument = gql`
+  mutation Escalate($id: ID!) {
+    escalate(id: $id) {
+      id
+    }
+  }
+`;
+export class EscalateComponent extends React.Component<
+  Partial<ReactApollo.MutationProps<EscalateMutation, EscalateVariables>>
+> {
+  render() {
+    return (
+      <ReactApollo.Mutation<EscalateMutation, EscalateVariables>
+        mutation={EscalateDocument}
+        {...(this as any)['props'] as any}
+      />
+    );
+  }
+}
+export type EscalateProps<TChildProps = any> = Partial<ReactApollo.MutateProps<EscalateMutation, EscalateVariables>> &
+  TChildProps;
+export type EscalateMutationFn = ReactApollo.MutationFn<EscalateMutation, EscalateVariables>;
+export function EscalateHOC<TProps, TChildProps = any>(
+  operationOptions:
+    | ReactApollo.OperationOption<TProps, EscalateMutation, EscalateVariables, EscalateProps<TChildProps>>
+    | undefined
+) {
+  return ReactApollo.graphql<TProps, EscalateMutation, EscalateVariables, EscalateProps<TChildProps>>(
+    EscalateDocument,
+    operationOptions
+  );
+}