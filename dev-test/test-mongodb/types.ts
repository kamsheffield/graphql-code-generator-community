// tslint:disable

export interface AdditionalEntityFields {
  path?: string | null;

  type?: string | null;
}

export enum Role {
  Admin = 'ADMIN',
  Writer = 'WRITER',
  Reader = 'READER'
}

// ====================================================
// Scalars
// ====================================================

// ====================================================
// Interfaces
// ====================================================

export interface User {
  id?: string | null;

  username?: string | null;

  role?: Role | null;

  likedPosts?: (Post | null)[] | null;

  followerUsers?: (User | null)[] | null;

  followingUsers?: (User | null)[] | null;
}

// ====================================================
// Types
// ====================================================

export interface Post {
  id?: string | null;

  title?: string | null;

  content?: string | null;

  createdAt?: Date | null;

  author?: User | null;
}

export interface AdminUser extends User {
  id?: string | null;

  username?: string | null;

  role?: Role | null;

  likedPosts?: (Post | null)[] | null;

  followerUsers?: (User | null)[] | null;

  followingUsers?: (User | null)[] | null;

  posts?: (Post | null)[] | null;
}

export interface WriterUser {
  id?: string | null;

  username?: string | null;

  role?: Role | null;

  likedPosts?: (Post | null)[] | null;

  followerUsers?: (User | null)[] | null;

  followingUsers?: (User | null)[] | null;

  posts?: (Post | null)[] | null;
}

export interface ReaderUser {
  id?: string | null;

  username?: string | null;

  role?: Role | null;

  likedPosts?: (Post | null)[] | null;

  followerUsers?: (User | null)[] | null;

  followingUsers?: (User | null)[] | null;
}

// ====================================================
// Arguments
// ====================================================

export interface FollowerUsersAdminUserArgs {
  skip?: number | null;

  limit?: number | null;
}
export interface FollowingUsersAdminUserArgs {
  skip?: number | null;

  limit?: number | null;
}
export interface PostsAdminUserArgs {
  skip?: number | null;

  limit?: number | null;
}
export interface LikedPostsWriterUserArgs {
  skip?: number | null;

  limit?: number | null;
}
export interface FollowerUsersWriterUserArgs {
  skip?: number | null;

  limit?: number | null;
}
export interface FollowingUsersWriterUserArgs {
  skip?: number | null;

  limit?: number | null;
}
export interface PostsWriterUserArgs {
  skip?: number | null;

  limit?: number | null;
}
export interface LikedPostsReaderUserArgs {
  skip?: number | null;

  limit?: number | null;
}
export interface FollowerUsersReaderUserArgs {
  skip?: number | null;

  limit?: number | null;
}
export interface FollowingUsersReaderUserArgs {
  skip?: number | null;

  limit?: number | null;
}

import { ObjectID } from 'mongodb';

export interface UserDbInterface {
  role: string | null;
  _id: ObjectID | null;
  username: string | null;
  followingUserIds: (ObjectID | null)[] | null;
}

export interface PostDbObject {
  _id: ObjectID | null;
  title: string | null;
  content: string | null;
  createdAt: Date | null;
  userId: ObjectID | null;
}

export interface AdminUserDbObject extends UserDbInterface {
  _id: ObjectID | null;
  username: string | null;
  role: string | null;
  followingUserIds: (ObjectID | null)[] | null;
}

export interface WriterUserDbObject {
  _id: ObjectID | null;
  username: string | null;
  role: string | null;
  followingUserIds: (ObjectID | null)[] | null;
}

export interface ReaderUserDbObject {
  _id: ObjectID | null;
  username: string | null;
  role: string | null;
  followingUserIds: (ObjectID | null)[] | null;
}
<<<<<<< HEAD
import { GraphQLResolveInfo, GraphQLScalarTypeConfig } from 'graphql';
=======
import { GraphQLResolveInfo, GraphQLScalarType, GraphQLScalarTypeConfig } from 'graphql';
>>>>>>> 70e0b7bf

export type Resolver<Result, Parent = {}, Context = {}, Args = {}> = (
  parent: Parent,
  args: Args,
  context: Context,
  info: GraphQLResolveInfo
) => Promise<Result> | Result;

export interface ISubscriptionResolverObject<Result, Parent, Context, Args> {
  subscribe<R = Result, P = Parent>(
    parent: P,
    args: Args,
    context: Context,
    info: GraphQLResolveInfo
  ): AsyncIterator<R | Result> | Promise<AsyncIterator<R | Result>>;
  resolve?<R = Result, P = Parent>(
    parent: P,
    args: Args,
    context: Context,
    info: GraphQLResolveInfo
  ): R | Result | Promise<R | Result>;
}

export type SubscriptionResolver<Result, Parent = {}, Context = {}, Args = {}> =
  | ((...args: any[]) => ISubscriptionResolverObject<Result, Parent, Context, Args>)
  | ISubscriptionResolverObject<Result, Parent, Context, Args>;

type Maybe<T> = T | null | undefined;

export type TypeResolveFn<Types, Parent = {}, Context = {}> = (
  parent: Parent,
  context: Context,
  info: GraphQLResolveInfo
) => Maybe<Types>;

export type NextResolverFn<T> = () => Promise<T>;

export type DirectiveResolverFn<TResult, TArgs = {}, TContext = {}> = (
  next: NextResolverFn<TResult>,
  source: any,
  args: TArgs,
  context: TContext,
  info: GraphQLResolveInfo
) => TResult | Promise<TResult>;

export namespace PostResolvers {
  export interface Resolvers<Context = {}, TypeParent = Post> {
    id?: IdResolver<string | null, TypeParent, Context>;

    title?: TitleResolver<string | null, TypeParent, Context>;

    content?: ContentResolver<string | null, TypeParent, Context>;

    createdAt?: CreatedAtResolver<Date | null, TypeParent, Context>;

    author?: AuthorResolver<User | null, TypeParent, Context>;
  }

  export type IdResolver<R = string | null, Parent = Post, Context = {}> = Resolver<R, Parent, Context>;
  export type TitleResolver<R = string | null, Parent = Post, Context = {}> = Resolver<R, Parent, Context>;
  export type ContentResolver<R = string | null, Parent = Post, Context = {}> = Resolver<R, Parent, Context>;
  export type CreatedAtResolver<R = Date | null, Parent = Post, Context = {}> = Resolver<R, Parent, Context>;
  export type AuthorResolver<R = User | null, Parent = Post, Context = {}> = Resolver<R, Parent, Context>;
}

export namespace AdminUserResolvers {
  export interface Resolvers<Context = {}, TypeParent = AdminUser> {
    id?: IdResolver<string | null, TypeParent, Context>;

    username?: UsernameResolver<string | null, TypeParent, Context>;

    role?: RoleResolver<Role | null, TypeParent, Context>;

    likedPosts?: LikedPostsResolver<(Post | null)[] | null, TypeParent, Context>;

    followerUsers?: FollowerUsersResolver<(User | null)[] | null, TypeParent, Context>;

    followingUsers?: FollowingUsersResolver<(User | null)[] | null, TypeParent, Context>;

    posts?: PostsResolver<(Post | null)[] | null, TypeParent, Context>;
  }

  export type IdResolver<R = string | null, Parent = AdminUser, Context = {}> = Resolver<R, Parent, Context>;
  export type UsernameResolver<R = string | null, Parent = AdminUser, Context = {}> = Resolver<R, Parent, Context>;
  export type RoleResolver<R = Role | null, Parent = AdminUser, Context = {}> = Resolver<R, Parent, Context>;
  export type LikedPostsResolver<R = (Post | null)[] | null, Parent = AdminUser, Context = {}> = Resolver<
    R,
    Parent,
    Context
  >;
  export type FollowerUsersResolver<R = (User | null)[] | null, Parent = AdminUser, Context = {}> = Resolver<
    R,
    Parent,
    Context,
    FollowerUsersArgs
  >;
  export interface FollowerUsersArgs {
    skip?: number | null;

    limit?: number | null;
  }

  export type FollowingUsersResolver<R = (User | null)[] | null, Parent = AdminUser, Context = {}> = Resolver<
    R,
    Parent,
    Context,
    FollowingUsersArgs
  >;
  export interface FollowingUsersArgs {
    skip?: number | null;

    limit?: number | null;
  }

  export type PostsResolver<R = (Post | null)[] | null, Parent = AdminUser, Context = {}> = Resolver<
    R,
    Parent,
    Context,
    PostsArgs
  >;
  export interface PostsArgs {
    skip?: number | null;

    limit?: number | null;
  }
}

export namespace WriterUserResolvers {
  export interface Resolvers<Context = {}, TypeParent = WriterUser> {
    id?: IdResolver<string | null, TypeParent, Context>;

    username?: UsernameResolver<string | null, TypeParent, Context>;

    role?: RoleResolver<Role | null, TypeParent, Context>;

    likedPosts?: LikedPostsResolver<(Post | null)[] | null, TypeParent, Context>;

    followerUsers?: FollowerUsersResolver<(User | null)[] | null, TypeParent, Context>;

    followingUsers?: FollowingUsersResolver<(User | null)[] | null, TypeParent, Context>;

    posts?: PostsResolver<(Post | null)[] | null, TypeParent, Context>;
  }

  export type IdResolver<R = string | null, Parent = WriterUser, Context = {}> = Resolver<R, Parent, Context>;
  export type UsernameResolver<R = string | null, Parent = WriterUser, Context = {}> = Resolver<R, Parent, Context>;
  export type RoleResolver<R = Role | null, Parent = WriterUser, Context = {}> = Resolver<R, Parent, Context>;
  export type LikedPostsResolver<R = (Post | null)[] | null, Parent = WriterUser, Context = {}> = Resolver<
    R,
    Parent,
    Context,
    LikedPostsArgs
  >;
  export interface LikedPostsArgs {
    skip?: number | null;

    limit?: number | null;
  }

  export type FollowerUsersResolver<R = (User | null)[] | null, Parent = WriterUser, Context = {}> = Resolver<
    R,
    Parent,
    Context,
    FollowerUsersArgs
  >;
  export interface FollowerUsersArgs {
    skip?: number | null;

    limit?: number | null;
  }

  export type FollowingUsersResolver<R = (User | null)[] | null, Parent = WriterUser, Context = {}> = Resolver<
    R,
    Parent,
    Context,
    FollowingUsersArgs
  >;
  export interface FollowingUsersArgs {
    skip?: number | null;

    limit?: number | null;
  }

  export type PostsResolver<R = (Post | null)[] | null, Parent = WriterUser, Context = {}> = Resolver<
    R,
    Parent,
    Context,
    PostsArgs
  >;
  export interface PostsArgs {
    skip?: number | null;

    limit?: number | null;
  }
}

export namespace ReaderUserResolvers {
  export interface Resolvers<Context = {}, TypeParent = ReaderUser> {
    id?: IdResolver<string | null, TypeParent, Context>;

    username?: UsernameResolver<string | null, TypeParent, Context>;

    role?: RoleResolver<Role | null, TypeParent, Context>;

    likedPosts?: LikedPostsResolver<(Post | null)[] | null, TypeParent, Context>;

    followerUsers?: FollowerUsersResolver<(User | null)[] | null, TypeParent, Context>;

    followingUsers?: FollowingUsersResolver<(User | null)[] | null, TypeParent, Context>;
  }

  export type IdResolver<R = string | null, Parent = ReaderUser, Context = {}> = Resolver<R, Parent, Context>;
  export type UsernameResolver<R = string | null, Parent = ReaderUser, Context = {}> = Resolver<R, Parent, Context>;
  export type RoleResolver<R = Role | null, Parent = ReaderUser, Context = {}> = Resolver<R, Parent, Context>;
  export type LikedPostsResolver<R = (Post | null)[] | null, Parent = ReaderUser, Context = {}> = Resolver<
    R,
    Parent,
    Context,
    LikedPostsArgs
  >;
  export interface LikedPostsArgs {
    skip?: number | null;

    limit?: number | null;
  }

  export type FollowerUsersResolver<R = (User | null)[] | null, Parent = ReaderUser, Context = {}> = Resolver<
    R,
    Parent,
    Context,
    FollowerUsersArgs
  >;
  export interface FollowerUsersArgs {
    skip?: number | null;

    limit?: number | null;
  }

  export type FollowingUsersResolver<R = (User | null)[] | null, Parent = ReaderUser, Context = {}> = Resolver<
    R,
    Parent,
    Context,
    FollowingUsersArgs
  >;
  export interface FollowingUsersArgs {
    skip?: number | null;

    limit?: number | null;
  }
}

export namespace UserResolvers {
  export interface Resolvers {
    __resolveType: ResolveType;
  }
  export type ResolveType<R = 'AdminUser', Parent = AdminUser, Context = {}> = TypeResolveFn<R, Parent, Context>;
}

export type UnionDirectiveResolver<Result> = DirectiveResolverFn<Result, UnionDirectiveArgs, {}>;
export interface UnionDirectiveArgs {
  discriminatorField?: string | null;
}

export type AbstractEntityDirectiveResolver<Result> = DirectiveResolverFn<Result, AbstractEntityDirectiveArgs, {}>;
export interface AbstractEntityDirectiveArgs {
  discriminatorField: string;
}

export type EntityDirectiveResolver<Result> = DirectiveResolverFn<Result, EntityDirectiveArgs, {}>;
export interface EntityDirectiveArgs {
  embedded?: boolean | null;

  additionalFields?: (AdditionalEntityFields | null)[] | null;
}

export type ColumnDirectiveResolver<Result> = DirectiveResolverFn<Result, ColumnDirectiveArgs, {}>;
export interface ColumnDirectiveArgs {
  name?: string | null;

  overrideType?: string | null;

  overrideIsArray?: boolean | null;
}

export type IdDirectiveResolver<Result> = DirectiveResolverFn<Result, {}, {}>;
export type LinkDirectiveResolver<Result> = DirectiveResolverFn<Result, {}, {}>;
export type EmbeddedDirectiveResolver<Result> = DirectiveResolverFn<Result, {}, {}>;
export type MapDirectiveResolver<Result> = DirectiveResolverFn<Result, MapDirectiveArgs, {}>;
export interface MapDirectiveArgs {
  path: string;
}

/** Directs the executor to skip this field or fragment when the `if` argument is true. */
export type SkipDirectiveResolver<Result> = DirectiveResolverFn<Result, SkipDirectiveArgs, {}>;
export interface SkipDirectiveArgs {
  /** Skipped when true. */
  if: boolean;
}

/** Directs the executor to include this field or fragment only when the `if` argument is true. */
export type IncludeDirectiveResolver<Result> = DirectiveResolverFn<Result, IncludeDirectiveArgs, {}>;
export interface IncludeDirectiveArgs {
  /** Included when true. */
  if: boolean;
}

/** Marks an element of a GraphQL schema as no longer supported. */
export type DeprecatedDirectiveResolver<Result> = DirectiveResolverFn<Result, DeprecatedDirectiveArgs, {}>;
export interface DeprecatedDirectiveArgs {
  /** Explains why this element was deprecated, usually also including a suggestion for how to access supported similar data. Formatted using the Markdown syntax (as specified by [CommonMark](https://commonmark.org/). */
  reason?: string | null;
}

export interface DateScalarConfig extends GraphQLScalarTypeConfig<Date, any> {
  name: 'Date';
<<<<<<< HEAD
=======
}

export interface IResolvers {
  Post?: PostResolvers.Resolvers;
  AdminUser?: AdminUserResolvers.Resolvers;
  WriterUser?: WriterUserResolvers.Resolvers;
  ReaderUser?: ReaderUserResolvers.Resolvers;
  User?: UserResolvers.Resolvers;
  Date?: GraphQLScalarType;
}

export interface IDirectiveResolvers<Result> {
  union?: UnionDirectiveResolver<Result>;
  abstractEntity?: AbstractEntityDirectiveResolver<Result>;
  entity?: EntityDirectiveResolver<Result>;
  column?: ColumnDirectiveResolver<Result>;
  id?: IdDirectiveResolver<Result>;
  link?: LinkDirectiveResolver<Result>;
  embedded?: EmbeddedDirectiveResolver<Result>;
  map?: MapDirectiveResolver<Result>;
  skip?: SkipDirectiveResolver<Result>;
  include?: IncludeDirectiveResolver<Result>;
  deprecated?: DeprecatedDirectiveResolver<Result>;
>>>>>>> 70e0b7bf
}<|MERGE_RESOLUTION|>--- conflicted
+++ resolved
@@ -188,11 +188,7 @@
   role: string | null;
   followingUserIds: (ObjectID | null)[] | null;
 }
-<<<<<<< HEAD
-import { GraphQLResolveInfo, GraphQLScalarTypeConfig } from 'graphql';
-=======
 import { GraphQLResolveInfo, GraphQLScalarType, GraphQLScalarTypeConfig } from 'graphql';
->>>>>>> 70e0b7bf
 
 export type Resolver<Result, Parent = {}, Context = {}, Args = {}> = (
   parent: Parent,
@@ -508,8 +504,6 @@
 
 export interface DateScalarConfig extends GraphQLScalarTypeConfig<Date, any> {
   name: 'Date';
-<<<<<<< HEAD
-=======
 }
 
 export interface IResolvers {
@@ -533,5 +527,4 @@
   skip?: SkipDirectiveResolver<Result>;
   include?: IncludeDirectiveResolver<Result>;
   deprecated?: DeprecatedDirectiveResolver<Result>;
->>>>>>> 70e0b7bf
 }