--- conflicted
+++ resolved
@@ -26,11 +26,7 @@
   id: number;
 }
 
-<<<<<<< HEAD
-import { GraphQLResolveInfo, GraphQLScalarTypeConfig } from 'graphql';
-=======
 import { GraphQLResolveInfo, GraphQLScalarType, GraphQLScalarTypeConfig } from 'graphql';
->>>>>>> 34708a2d
 
 export type Resolver<Result, Parent = {}, Context = {}, Args = {}> = (
   parent: Parent,
@@ -123,8 +119,6 @@
 export interface DeprecatedDirectiveArgs {
   /** Explains why this element was deprecated, usually also including a suggestion for how to access supported similar data. Formatted using the Markdown syntax (as specified by [CommonMark](https://commonmark.org/). */
   reason?: string | null;
-<<<<<<< HEAD
-=======
 }
 
 export interface IResolvers {
@@ -136,5 +130,4 @@
   skip?: SkipDirectiveResolver<Result>;
   include?: IncludeDirectiveResolver<Result>;
   deprecated?: DeprecatedDirectiveResolver<Result>;
->>>>>>> 34708a2d
 }