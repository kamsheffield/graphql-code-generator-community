import { DepGraph } from 'dependency-graph';
import gqlTag from 'graphql-tag';
import { Operation } from 'graphql-codegen-core';
import { Fragment } from 'graphql-codegen-core';

export const propsType = convert => ({ name, operationType }: any, options: Handlebars.HelperOptions) => {
  const { noNamespaces } = options.data.root.config || { noNamespaces: false };
  if (operationType === 'mutation') {
    return `
            Partial<
                ReactApollo.MutateProps<
                                        ${noNamespaces ? convert(name, 'typeNames') : ''}Mutation, 
                                        ${noNamespaces ? convert(name, 'typeNames') : ''}Variables
                                        >
                >
        `;
  } else {
    return `
            Partial<
                ReactApollo.DataProps<
                                        ${noNamespaces ? convert(name, 'typeNames') : ''}${convert(operationType)}, 
                                        ${noNamespaces ? convert(name, 'typeNames') : ''}Variables
                                    >
                    >
        `;
  }
};

export const generateFragments = convert => (fragments: Fragment[], options: Handlebars.HelperOptions): string => {
  const cachedFragments: Record<string, any> = {};
  if (!fragments) {
    return '';
  }
  const graph = new DepGraph<Fragment>({ circular: true });
  fragments.forEach(fragment => {
    graph.addNode(fragment.name, fragment);
  });
  fragments.forEach(fragment => {
    const depends = extractFragments(fragment.document);
    if (depends) {
      depends.forEach(name => {
        graph.addDependency(fragment.name, name);
      });
    }
  });
  return graph
    .overallOrder()
    .map(name => generateFragment(graph.getNodeData(name), options))
    .join('\n');

  function generateFragment(fragment: any, options: any): string | void {
    const cached = cachedFragments[fragment.name];
    if (!cached) {
      cachedFragments[fragment.name] = fragment;
      const config = options.data.root.config || {};
      const pascalCasedFragmentName = convert(fragment.name, 'typeNames');
      // fooBar, FooBar and foo_bar may cause conflict due to the pascalCase.
      // Because all of them will have same namespace FooBar
      if (config.noNamespaces) {
        return `
          export const ${pascalCasedFragmentName}FragmentDoc = ${gql(convert)(fragment, options)};
        `;
      } else {
        return `
          export namespace ${pascalCasedFragmentName} {
            export const FragmentDoc = ${gql(convert)(fragment, options)};
          }
        `;
      }
    } else {
      if (fragment.document !== cached.document) {
        throw new Error(`Duplicated fragment called '${fragment.name}'`);
      }
    }
  }
};

export const gql = convert => (operation: Operation, options: Handlebars.HelperOptions): string => {
  const config = options.data.root.config || {};

  const doc = `
    ${operation.document}
    ${includeFragments(transformFragments(convert)(operation.document, options))}
  `;

  return config.noGraphqlTag ? JSON.stringify(gqlTag(doc)) : 'gql`' + doc + '`';
};

function includeFragments(fragments: string[]): string {
  if (fragments) {
    return `
      ${fragments
        .filter((name, i, all) => all.indexOf(name) === i)
        .map(name => '${' + name + '}')
        .join('\n')}
    `;
  }

  return '';
}

export function extractFragments(document: string): string[] | undefined {
  return (document.match(/\.\.\.[a-z0-9\_]+/gi) || []).map(name => name.replace('...', ''));
}

const transformFragments = convert => (document: string, options: Handlebars.HelperOptions): string[] | undefined => {
  return extractFragments(document).map(document => toFragmentName(convert)(document, options));
};

export const toFragmentName = convert => (fragmentName: string, options: Handlebars.HelperOptions): string => {
  const config = options.data.root.config || {};

  if (config.noNamespaces) {
    return convert(`${fragmentName}FragmentDoc`, 'typeNames');
  } else {
    return convert(fragmentName, 'typeNames') + '.FragmentDoc';
  }
};

export const shouldOutputHook = (operationType: string, options: Handlebars.HelperOptions): boolean => {
  const config = options.data.root.config || {};
  return operationType !== 'subscription' || config.withSubscriptionHooks;
<<<<<<< HEAD
};

export const hooksNamespace = (operationType: string): string => {
  return operationType === 'subscription' ? 'SubscriptionHooks' : 'ReactApolloHooks';
};

export const gqlImport = (operationType: string, options: Handlebars.HelperOptions): string => {
  const config = options.data.root.config || {};
  return config.gqlImport || 'import gql from \'graphql-tag\'';
=======
>>>>>>> 0f480fb2
};<|MERGE_RESOLUTION|>--- conflicted
+++ resolved
@@ -120,16 +120,9 @@
 export const shouldOutputHook = (operationType: string, options: Handlebars.HelperOptions): boolean => {
   const config = options.data.root.config || {};
   return operationType !== 'subscription' || config.withSubscriptionHooks;
-<<<<<<< HEAD
-};
-
-export const hooksNamespace = (operationType: string): string => {
-  return operationType === 'subscription' ? 'SubscriptionHooks' : 'ReactApolloHooks';
 };
 
 export const gqlImport = (operationType: string, options: Handlebars.HelperOptions): string => {
   const config = options.data.root.config || {};
   return config.gqlImport || 'import gql from \'graphql-tag\'';
-=======
->>>>>>> 0f480fb2
 };