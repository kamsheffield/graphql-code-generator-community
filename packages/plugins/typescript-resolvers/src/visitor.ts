--- conflicted
+++ resolved
@@ -17,51 +17,26 @@
       {
         avoidOptionals: pluginConfig.avoidOptionals || false,
         immutableTypes: pluginConfig.immutableTypes || false,
-<<<<<<< HEAD
-=======
-        useIndexSignature: pluginConfig.useIndexSignature || false
->>>>>>> fcb05664
+        useIndexSignature: pluginConfig.useIndexSignature || false,
       } as any,
       schema
     );
     autoBind(this);
-<<<<<<< HEAD
     this.setVariablesTransformer(new TypeScriptOperationVariablesToObject(this.config.scalars, this.convertName, this.config.avoidOptionals, this.config.immutableTypes));
-=======
-    this.setVariablesTransformer(
-      new TypeScriptOperationVariablesToObject(
-        this.config.scalars,
-        this.convertName,
-        this.config.avoidOptionals,
-        this.config.immutableTypes
-      )
-    );
 
     if (this.config.useIndexSignature) {
       this._declarationBlockConfig = {
         blockTransformer(block) {
           return `ResolversObject<${block}>`;
-        }
+        },
       };
     }
->>>>>>> fcb05664
   }
 
   protected formatRootResolver(schemaTypeName: string, resolverType: string): string {
     return `${schemaTypeName}?: ${resolverType},`;
   }
 
-<<<<<<< HEAD
-  getRootResolver(): string {
-    return super.getRootResolver().replace('};', '} & { [typeName: string] : { [ fieldName: string ]: ( Resolver<any, any, Context, any> | SubscriptionResolver<any, any, Context, any> ) } };');
-  }
-
-  getAllDirectiveResolvers(): string {
-    return super.getAllDirectiveResolvers().replace('};', '} & { [directiveName: string]: DirectiveResolverFn<any, any, Context, any> };');
-  }
-
-=======
->>>>>>> fcb05664
   private clearOptional(str: string): string {
     if (str.startsWith('Maybe')) {
       return str.replace(/Maybe<(.*?)>$/, '$1');
