{
  "name": "stencil-apollo-starter",
  "version": "0.0.1",
  "description": "Stencil Apollo Starter",
  "module": "dist/esm/index.js",
  "main": "dist/index.js",
  "types": "dist/types/components.d.ts",
  "collection": "dist/collection/collection-manifest.json",
  "files": [
    "dist/"
  ],
  "scripts": {
    "build": "stencil build",
    "start": "stencil build --dev --watch --serve",
    "test": "jest",
    "test.watch": "jest --watch"
  },
  "dependencies": {
    "apollo-boost": "0.1.23",
    "graphql": "14.0.2",
    "graphql-tag": "2.10.0",
    "stencil-apollo": "0.0.1"
  },
  "devDependencies": {
    "@stencil/core": "0.16.1",
    "@types/graphql": "14.0.3",
<<<<<<< HEAD
    "graphql-code-generator": "0.15.2",
    "graphql-codegen-add": "0.15.1",
=======
    "graphql-code-generator": "0.15.1",
    "graphql-codegen-add": "0.15.2",
>>>>>>> f7cd35bc
    "graphql-codegen-typescript-client": "0.15.1",
    "graphql-codegen-typescript-common": "0.15.2",
    "rollup-plugin-commonjs": "9.2.0"
  },
  "repository": {
    "type": "git",
    "url": "git+https://github.com/ionic-team/stencil-component-starter.git"
  },
  "author": "Ionic Team",
  "license": "MIT",
  "bugs": {
    "url": "https://github.com/ionic-team/stencil"
  },
  "homepage": "https://github.com/ionic-team/stencil",
  "jest": {
    "transform": {
      "^.+\\.(ts|tsx)$": "<rootDir>/node_modules/@stencil/core/testing/jest.preprocessor.js"
    },
    "testRegex": "(/__tests__/.*|\\.(test|spec))\\.(tsx?|jsx?)$",
    "moduleFileExtensions": [
      "ts",
      "tsx",
      "js",
      "json",
      "jsx"
    ]
  }
}<|MERGE_RESOLUTION|>--- conflicted
+++ resolved
@@ -24,13 +24,8 @@
   "devDependencies": {
     "@stencil/core": "0.16.1",
     "@types/graphql": "14.0.3",
-<<<<<<< HEAD
     "graphql-code-generator": "0.15.2",
-    "graphql-codegen-add": "0.15.1",
-=======
-    "graphql-code-generator": "0.15.1",
     "graphql-codegen-add": "0.15.2",
->>>>>>> f7cd35bc
     "graphql-codegen-typescript-client": "0.15.1",
     "graphql-codegen-typescript-common": "0.15.2",
     "rollup-plugin-commonjs": "9.2.0"
